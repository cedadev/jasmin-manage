--- conflicted
+++ resolved
@@ -3,18 +3,10 @@
 from .collaborator import CollaboratorViewSet
 from .comment import CommentViewSet
 from .consortium import (
-<<<<<<< HEAD
-    ConsortiumViewSet,
-    ConsortiumProjectsViewSet,
-    ConsortiumQuotasViewSet,
-)
-from .invitation import InvitationViewSet
-=======
     ConsortiumProjectsViewSet,
     ConsortiumQuotasViewSet,
     ConsortiumViewSet,
 )
->>>>>>> 784f5915
 from .exception_handler import exception_handler
 from .invitation import InvitationViewSet
 from .project import (
@@ -22,19 +14,12 @@
     ProjectCommentsViewSet,
     ProjectInvitationsViewSet,
     ProjectServicesViewSet,
-<<<<<<< HEAD
     ProjectTagsViewSet,
-=======
     ProjectViewSet,
->>>>>>> 784f5915
 )
 from .project_join import ProjectJoinView
 from .requirement import RequirementViewSet
 from .resource import ResourceViewSet
-<<<<<<< HEAD
-from .service import ServiceViewSet, ServiceRequirementsViewSet
+from .service import ServiceRequirementsViewSet, ServiceViewSet
 from .tag import TagViewSet
-=======
-from .service import ServiceRequirementsViewSet, ServiceViewSet
->>>>>>> 784f5915
 from .user import CurrentUserView