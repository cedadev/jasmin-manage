--- conflicted
+++ resolved
@@ -37,10 +37,7 @@
         return self.annotate(
             num_collaborators=models.Count("collaborator", distinct=True),
             num_services=models.Count("service", distinct=True),
-<<<<<<< HEAD
             num_tags=models.Count("tags", distinct=True),
-=======
->>>>>>> 784f5915
             num_requirements=models.Count("service__requirement", distinct=True),
             current_user_role=models.Subquery(
                 Collaborator.objects.filter(
@@ -71,11 +68,8 @@
 
     objects = ProjectManager.from_queryset(ProjectQuerySet)()
 
-<<<<<<< HEAD
-    name = models.CharField(max_length=250, unique=True)
-=======
+
     name = models.CharField(max_length=30, unique=True)
->>>>>>> 784f5915
     description = models.TextField(help_text="Can contain markdown syntax.")
     status = models.PositiveSmallIntegerField(
         choices=Status.choices, default=Status.EDITABLE
@@ -85,16 +79,12 @@
         models.CASCADE,
         related_name="projects",
         related_query_name="project",
-<<<<<<< HEAD
     )
     created_at = models.DateTimeField(auto_now_add=True)
     tags = models.ManyToManyField(
         Tag, related_name="project", related_query_name="project", blank=True
     )
-=======
-    )
-    created_at = models.DateTimeField(auto_now_add=True)
->>>>>>> 784f5915
+
 
     def get_num_services(self):
         if hasattr(self, "num_services"):
